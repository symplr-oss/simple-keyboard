/*!
 * 
<<<<<<< HEAD
 *   simple-keyboard v2.24.0 (Non-minified build)
=======
 *   simple-keyboard v2.24.1 (Non-minified build)
>>>>>>> d4e9f511
 *   https://github.com/hodgef/simple-keyboard
 * 
 *   Copyright (c) Francisco Hodge (https://github.com/hodgef)
 * 
 *   This source code is licensed under the MIT license found in the
 *   LICENSE file in the root directory of this source tree.
 *   
 */
(function webpackUniversalModuleDefinition(root, factory) {
  if (typeof exports === "object" && typeof module === "object") {
    module.exports = factory();
  } else if (typeof define === "function" && define.amd) {
    define("SimpleKeyboard", [], factory);
  } else if (typeof exports === "object") {
    exports["SimpleKeyboard"] = factory();
  } else {
    root["SimpleKeyboard"] = factory();
  }
})(window, function() {
  /******/
  return function(modules) {
    // webpackBootstrap
    /******/ // The module cache
    /******/ var installedModules = {};
    /******/
    /******/ // The require function
    /******/    function __webpack_require__(moduleId) {
      /******/
      /******/ // Check if module is in cache
      /******/ if (installedModules[moduleId]) {
        /******/ return installedModules[moduleId].exports;
        /******/      }
      /******/ // Create a new module (and put it into the cache)
      /******/      var module = installedModules[moduleId] = {
        /******/ i: moduleId,
        /******/ l: false,
        /******/ exports: {}
        /******/      };
      /******/
      /******/ // Execute the module function
      /******/      modules[moduleId].call(module.exports, module, module.exports, __webpack_require__);
      /******/
      /******/ // Flag the module as loaded
      /******/      module.l = true;
      /******/
      /******/ // Return the exports of the module
      /******/      return module.exports;
      /******/    }
    /******/
    /******/
    /******/ // expose the modules object (__webpack_modules__)
    /******/    __webpack_require__.m = modules;
    /******/
    /******/ // expose the module cache
    /******/    __webpack_require__.c = installedModules;
    /******/
    /******/ // define getter function for harmony exports
    /******/    __webpack_require__.d = function(exports, name, getter) {
      /******/ if (!__webpack_require__.o(exports, name)) {
        /******/ Object.defineProperty(exports, name, {
          enumerable: true,
          get: getter
        });
        /******/      }
      /******/    };
    /******/
    /******/ // define __esModule on exports
    /******/    __webpack_require__.r = function(exports) {
      /******/ if (typeof Symbol !== "undefined" && Symbol.toStringTag) {
        /******/ Object.defineProperty(exports, Symbol.toStringTag, {
          value: "Module"
        });
        /******/      }
      /******/      Object.defineProperty(exports, "__esModule", {
        value: true
      });
      /******/    };
    /******/
    /******/ // create a fake namespace object
    /******/ // mode & 1: value is a module id, require it
    /******/ // mode & 2: merge all properties of value into the ns
    /******/ // mode & 4: return value when already ns object
    /******/ // mode & 8|1: behave like require
    /******/    __webpack_require__.t = function(value, mode) {
      /******/ if (mode & 1) {
        value = __webpack_require__(value);
        /******/      }
      if (mode & 8) {
        return value;
        /******/      }
      if (mode & 4 && typeof value === "object" && value && value.__esModule) {
        return value;
        /******/      }
      var ns = Object.create(null);
      /******/      __webpack_require__.r(ns);
      /******/      Object.defineProperty(ns, "default", {
        enumerable: true,
        value: value
      });
      /******/      if (mode & 2 && typeof value != "string") {
        for (var key in value) {
          __webpack_require__.d(ns, key, function(key) {
            return value[key];
          }.bind(null, key));
          /******/        }
      }
      return ns;
      /******/    };
    /******/
    /******/ // getDefaultExport function for compatibility with non-harmony modules
    /******/    __webpack_require__.n = function(module) {
      /******/ var getter = module && module.__esModule ? 
      /******/ function getDefault() {
        return module["default"];
      } : 
      /******/ function getModuleExports() {
        return module;
      };
      /******/      __webpack_require__.d(getter, "a", getter);
      /******/      return getter;
      /******/    };
    /******/
    /******/ // Object.prototype.hasOwnProperty.call
    /******/    __webpack_require__.o = function(object, property) {
      return Object.prototype.hasOwnProperty.call(object, property);
    };
    /******/
    /******/ // __webpack_public_path__
    /******/    __webpack_require__.p = "";
    /******/
    /******/
    /******/ // Load entry module and return exports
    /******/    return __webpack_require__(__webpack_require__.s = 0);
    /******/  }
  /************************************************************************/
  /******/ ([ 
  /* 0 */
  /***/ function(module, exports, __webpack_require__) {
    module.exports = __webpack_require__(2);
    /***/  }, 
  /* 1 */
  /***/ function(module, exports, __webpack_require__) {
    // extracted by mini-css-extract-plugin
    /***/}, 
  /* 2 */
  /***/ function(module, __webpack_exports__, __webpack_require__) {
    "use strict";
    __webpack_require__.r(__webpack_exports__);
    // EXTERNAL MODULE: ./src/lib/components/Keyboard.css
        var Keyboard = __webpack_require__(1);
    // CONCATENATED MODULE: ./src/lib/services/Utilities.js
        function _typeof(obj) {
      if (typeof Symbol === "function" && typeof Symbol.iterator === "symbol") {
        _typeof = function _typeof(obj) {
          return typeof obj;
        };
      } else {
        _typeof = function _typeof(obj) {
          return obj && typeof Symbol === "function" && obj.constructor === Symbol && obj !== Symbol.prototype ? "symbol" : typeof obj;
        };
      }
      return _typeof(obj);
    }
    function _classCallCheck(instance, Constructor) {
      if (!(instance instanceof Constructor)) {
        throw new TypeError("Cannot call a class as a function");
      }
    }
    function _defineProperties(target, props) {
      for (var i = 0; i < props.length; i++) {
        var descriptor = props[i];
        descriptor.enumerable = descriptor.enumerable || false;
        descriptor.configurable = true;
        if ("value" in descriptor) {
          descriptor.writable = true;
        }
        Object.defineProperty(target, descriptor.key, descriptor);
      }
    }
    function _createClass(Constructor, protoProps, staticProps) {
      if (protoProps) {
        _defineProperties(Constructor.prototype, protoProps);
      }
      if (staticProps) {
        _defineProperties(Constructor, staticProps);
      }
      return Constructor;
    }
    /**
 * Utility Service
 */    var Utilities = /* */ function() {
      /**
   * Creates an instance of the Utility service
   */ function Utilities(_ref) {
        var getOptions = _ref.getOptions, getCaretPosition = _ref.getCaretPosition, dispatch = _ref.dispatch;
        _classCallCheck(this, Utilities);
        this.getOptions = getOptions;
        this.getCaretPosition = getCaretPosition;
        this.dispatch = dispatch;
        /**
     * Bindings
     */        Utilities.bindMethods(Utilities, this);
      }
      /**
   * Adds default classes to a given button
   *
   * @param  {string} button The button's layout name
   * @return {string} The classes to be added to the button
   */      _createClass(Utilities, [ {
        key: "getButtonClass",
        value: function getButtonClass(button) {
          var buttonTypeClass = button.includes("{") && button.includes("}") && button !== "{//}" ? "functionBtn" : "standardBtn";
          var buttonWithoutBraces = button.replace("{", "").replace("}", "");
          var buttonNormalized = "";
          if (buttonTypeClass !== "standardBtn") {
            buttonNormalized = " hg-button-".concat(buttonWithoutBraces);
          }
          return "hg-".concat(buttonTypeClass).concat(buttonNormalized);
        }
        /**
   * Default button display labels
   */      }, {
        key: "getDefaultDiplay",
        value: function getDefaultDiplay() {
          return {
            "{bksp}": "backspace",
            "{backspace}": "backspace",
            "{enter}": "< enter",
            "{shift}": "shift",
            "{shiftleft}": "shift",
            "{shiftright}": "shift",
            "{alt}": "alt",
            "{s}": "shift",
            "{tab}": "tab",
            "{lock}": "caps",
            "{capslock}": "caps",
            "{accept}": "Submit",
            "{space}": " ",
            "{//}": " ",
            "{esc}": "esc",
            "{escape}": "esc",
            "{f1}": "f1",
            "{f2}": "f2",
            "{f3}": "f3",
            "{f4}": "f4",
            "{f5}": "f5",
            "{f6}": "f6",
            "{f7}": "f7",
            "{f8}": "f8",
            "{f9}": "f9",
            "{f10}": "f10",
            "{f11}": "f11",
            "{f12}": "f12",
            "{numpaddivide}": "/",
            "{numlock}": "lock",
            "{arrowup}": "↑",
            "{arrowleft}": "←",
            "{arrowdown}": "↓",
            "{arrowright}": "→",
            "{prtscr}": "print",
            "{scrolllock}": "scroll",
            "{pause}": "pause",
            "{insert}": "ins",
            "{home}": "home",
            "{pageup}": "up",
            "{delete}": "del",
            "{end}": "end",
            "{pagedown}": "down",
            "{numpadmultiply}": "*",
            "{numpadsubtract}": "-",
            "{numpadadd}": "+",
            "{numpadenter}": "enter",
            "{period}": ".",
            "{numpaddecimal}": ".",
            "{numpad0}": "0",
            "{numpad1}": "1",
            "{numpad2}": "2",
            "{numpad3}": "3",
            "{numpad4}": "4",
            "{numpad5}": "5",
            "{numpad6}": "6",
            "{numpad7}": "7",
            "{numpad8}": "8",
            "{numpad9}": "9"
          };
        }
        /**
   * Returns the display (label) name for a given button
   *
   * @param  {string} button The button's layout name
   * @param  {object} display The provided display option
   * @param  {boolean} mergeDisplay Whether the provided param value should be merged with the default one.
   */      }, {
        key: "getButtonDisplayName",
        value: function getButtonDisplayName(button, display, mergeDisplay) {
          if (mergeDisplay) {
            display = Object.assign({}, this.getDefaultDiplay(), display);
          } else {
            display = display || this.getDefaultDiplay();
          }
          return display[button] || button;
        }
        /**
   * Returns the updated input resulting from clicking a given button
   *
   * @param  {string} button The button's layout name
   * @param  {string} input The input string
   * @param  {number} caretPos The cursor's current position
   * @param  {boolean} moveCaret Whether to update simple-keyboard's cursor
   */      }, {
        key: "getUpdatedInput",
        value: function getUpdatedInput(button, input, caretPos, moveCaret) {
          var options = this.getOptions();
          var output = input;
          if ((button === "{bksp}" || button === "{backspace}") && output.length > 0) {
            output = this.removeAt(output, caretPos, moveCaret);
          } else if (button === "{space}") {
            output = this.addStringAt(output, " ", caretPos, moveCaret);
          } else if (button === "{tab}" && !(typeof options.tabCharOnTab === "boolean" && options.tabCharOnTab === false)) {
            output = this.addStringAt(output, "\t", caretPos, moveCaret);
          } else if ((button === "{enter}" || button === "{numpadenter}") && options.newLineOnEnter) {
            output = this.addStringAt(output, "\n", caretPos, moveCaret);
          } else if (button.includes("numpad") && Number.isInteger(Number(button[button.length - 2]))) {
            output = this.addStringAt(output, button[button.length - 2], caretPos, moveCaret);
          } else if (button === "{numpaddivide}") {
            output = this.addStringAt(output, "/", caretPos, moveCaret);
          } else if (button === "{numpadmultiply}") {
            output = this.addStringAt(output, "*", caretPos, moveCaret);
          } else if (button === "{numpadsubtract}") {
            output = this.addStringAt(output, "-", caretPos, moveCaret);
          } else if (button === "{numpadadd}") {
            output = this.addStringAt(output, "+", caretPos, moveCaret);
          } else if (button === "{numpaddecimal}") {
            output = this.addStringAt(output, ".", caretPos, moveCaret);
          } else if (button === "{" || button === "}") {
            output = this.addStringAt(output, button, caretPos, moveCaret);
          } else if (!button.includes("{") && !button.includes("}")) {
            output = this.addStringAt(output, button, caretPos, moveCaret);
          }
          return output;
        }
        /**
   * Moves the cursor position by a given amount
   *
   * @param  {number} length Represents by how many characters the input should be moved
   * @param  {boolean} minus Whether the cursor should be moved to the left or not.
   */      }, {
        key: "updateCaretPos",
        value: function updateCaretPos(length, minus) {
          var newCaretPos = this.updateCaretPosAction(length, minus);
          this.dispatch(function(instance) {
            instance.caretPosition = newCaretPos;
          });
        }
        /**
   * Action method of updateCaretPos
   *
   * @param  {number} length Represents by how many characters the input should be moved
   * @param  {boolean} minus Whether the cursor should be moved to the left or not.
   */      }, {
        key: "updateCaretPosAction",
        value: function updateCaretPosAction(length, minus) {
          var options = this.getOptions();
          var caretPosition = this.getCaretPosition();
          if (minus) {
            if (caretPosition > 0) {
              caretPosition = caretPosition - length;
            }
          } else {
            caretPosition = caretPosition + length;
          }
          if (options.debug) {
            console.log("Caret at:", caretPosition, "(".concat(this.keyboardDOMClass, ")"));
          }
          return caretPosition;
        }
        /**
   * Adds a string to the input at a given position
   *
   * @param  {string} source The source input
   * @param  {string} string The string to add
   * @param  {number} position The (cursor) position where the string should be added
   * @param  {boolean} moveCaret Whether to update simple-keyboard's cursor
   */      }, {
        key: "addStringAt",
        value: function addStringAt(source, string, position, moveCaret) {
          var output;
          if (!position && position !== 0) {
            output = source + string;
          } else {
            output = [ source.slice(0, position), string, source.slice(position) ].join("");
            /**
       * Avoid caret position change when maxLength is set
       */            if (!this.isMaxLengthReached()) {
              if (moveCaret) {
                this.updateCaretPos(string.length);
              }
            }
          }
          return output;
        }
        /**
   * Removes an amount of characters at a given position
   *
   * @param  {string} source The source input
   * @param  {number} position The (cursor) position from where the characters should be removed
   * @param  {boolean} moveCaret Whether to update simple-keyboard's cursor
   */      }, {
        key: "removeAt",
        value: function removeAt(source, position, moveCaret) {
          var caretPosition = this.getCaretPosition();
          if (caretPosition === 0) {
            return source;
          }
          var output;
          var prevTwoChars;
          var emojiMatched;
          var emojiMatchedReg = /([\uD800-\uDBFF][\uDC00-\uDFFF])/g;
          /**
     * Emojis are made out of two characters, so we must take a custom approach to trim them.
     * For more info: https://mathiasbynens.be/notes/javascript-unicode
     */          if (position && position >= 0) {
            prevTwoChars = source.substring(position - 2, position);
            emojiMatched = prevTwoChars.match(emojiMatchedReg);
            if (emojiMatched) {
              output = source.substr(0, position - 2) + source.substr(position);
              if (moveCaret) {
                this.updateCaretPos(2, true);
              }
            } else {
              output = source.substr(0, position - 1) + source.substr(position);
              if (moveCaret) {
                this.updateCaretPos(1, true);
              }
            }
          } else {
            prevTwoChars = source.slice(-2);
            emojiMatched = prevTwoChars.match(emojiMatchedReg);
            if (emojiMatched) {
              output = source.slice(0, -2);
              if (moveCaret) {
                this.updateCaretPos(2, true);
              }
            } else {
              output = source.slice(0, -1);
              if (moveCaret) {
                this.updateCaretPos(1, true);
              }
            }
          }
          return output;
        }
        /**
   * Determines whether the maxLength has been reached. This function is called when the maxLength option it set.
   *
   * @param  {object} inputObj
   * @param  {string} updatedInput
   */      }, {
        key: "handleMaxLength",
        value: function handleMaxLength(inputObj, updatedInput) {
          var options = this.getOptions();
          var maxLength = options.maxLength;
          var currentInput = inputObj[options.inputName];
          var condition = currentInput.length === maxLength;
          if (
          /**
       * If pressing this button won't add more characters
       * We exit out of this limiter function
       */ updatedInput.length <= currentInput.length) {
            return false;
          }
          if (Number.isInteger(maxLength)) {
            if (options.debug) {
              console.log("maxLength (num) reached:", condition);
            }
            if (condition) {
              /**
         * @type {boolean} Boolean value that shows whether maxLength has been reached
         */ this.maxLengthReached = true;
              return true;
            } else {
              this.maxLengthReached = false;
              return false;
            }
          }
          if (_typeof(maxLength) === "object") {
            var _condition = currentInput.length === maxLength[options.inputName];
            if (options.debug) {
              console.log("maxLength (obj) reached:", _condition);
            }
            if (_condition) {
              this.maxLengthReached = true;
              return true;
            } else {
              this.maxLengthReached = false;
              return false;
            }
          }
        }
        /**
   * Gets the current value of maxLengthReached
   */      }, {
        key: "isMaxLengthReached",
        value: function isMaxLengthReached() {
          return Boolean(this.maxLengthReached);
        }
        /**
   * Determines whether a touch device is being used
   */      }, {
        key: "isTouchDevice",
        value: function isTouchDevice() {
          return "ontouchstart" in window || navigator.maxTouchPoints;
        }
        /**
   * Determines whether pointer events are supported
   */      }, {
        key: "pointerEventsSupported",
        value: function pointerEventsSupported() {
          return window.PointerEvent;
        }
        /**
   * Bind all methods in a given class
   */      }, {
        key: "camelCase",
        /**
   * Transforms an arbitrary string to camelCase
   *
   * @param  {string} string The string to transform.
   */ value: function camelCase(string) {
          if (!string) {
            return false;
          }
          return string.toLowerCase().trim().split(/[.\-_\s]/g).reduce(function(string, word) {
            return word.length ? string + word[0].toUpperCase() + word.slice(1) : string;
          });
        }
        /**
   * Counts the number of duplicates in a given array
   *
   * @param  {Array} array The haystack to search in
   * @param  {string} value The needle to search for
   */      }, {
        key: "countInArray",
        value: function countInArray(array, value) {
          return array.reduce(function(n, x) {
            return n + (x === value);
          }, 0);
        }
      } ], [ {
        key: "bindMethods",
        value: function bindMethods(myClass, instance) {
          var _iteratorNormalCompletion = true;
          var _didIteratorError = false;
          var _iteratorError = undefined;
          try {
            for (var _iterator = Object.getOwnPropertyNames(myClass.prototype)[Symbol.iterator](), _step; !(_iteratorNormalCompletion = (_step = _iterator.next()).done); _iteratorNormalCompletion = true) {
              var myMethod = _step.value;
              var excludeMethod = myMethod === "constructor" || myMethod === "bindMethods";
              if (!excludeMethod) {
                instance[myMethod] = instance[myMethod].bind(instance);
              }
            }
          } catch (err) {
            _didIteratorError = true;
            _iteratorError = err;
          } finally {
            try {
              if (!_iteratorNormalCompletion && _iterator.return != null) {
                _iterator.return();
              }
            } finally {
              if (_didIteratorError) {
                throw _iteratorError;
              }
            }
          }
        }
      } ]);
      return Utilities;
    }();
 /* harmony default export */    var services_Utilities = Utilities;
    // CONCATENATED MODULE: ./src/lib/services/PhysicalKeyboard.js
        function PhysicalKeyboard_classCallCheck(instance, Constructor) {
      if (!(instance instanceof Constructor)) {
        throw new TypeError("Cannot call a class as a function");
      }
    }
    function PhysicalKeyboard_defineProperties(target, props) {
      for (var i = 0; i < props.length; i++) {
        var descriptor = props[i];
        descriptor.enumerable = descriptor.enumerable || false;
        descriptor.configurable = true;
        if ("value" in descriptor) {
          descriptor.writable = true;
        }
        Object.defineProperty(target, descriptor.key, descriptor);
      }
    }
    function PhysicalKeyboard_createClass(Constructor, protoProps, staticProps) {
      if (protoProps) {
        PhysicalKeyboard_defineProperties(Constructor.prototype, protoProps);
      }
      if (staticProps) {
        PhysicalKeyboard_defineProperties(Constructor, staticProps);
      }
      return Constructor;
    }
    /**
 * Physical Keyboard Service
 */    var PhysicalKeyboard_PhysicalKeyboard = /* */ function() {
      /**
   * Creates an instance of the PhysicalKeyboard service
   */ function PhysicalKeyboard(_ref) {
        var dispatch = _ref.dispatch, getOptions = _ref.getOptions;
        PhysicalKeyboard_classCallCheck(this, PhysicalKeyboard);
        /**
     * @type {object} A simple-keyboard instance
     */        this.dispatch = dispatch;
        this.getOptions = getOptions;
        /**
     * Bindings
     */        services_Utilities.bindMethods(PhysicalKeyboard, this);
      }
      PhysicalKeyboard_createClass(PhysicalKeyboard, [ {
        key: "handleHighlightKeyDown",
        value: function handleHighlightKeyDown(event) {
          var options = this.getOptions();
          var buttonPressed = this.getSimpleKeyboardLayoutKey(event);
          this.dispatch(function(instance) {
            var buttonDOM = instance.getButtonElement(buttonPressed) || instance.getButtonElement("{".concat(buttonPressed, "}"));
            if (buttonDOM) {
              buttonDOM.style.backgroundColor = options.physicalKeyboardHighlightBgColor || "#9ab4d0";
              buttonDOM.style.color = options.physicalKeyboardHighlightTextColor || "white";
            }
          });
        }
      }, {
        key: "handleHighlightKeyUp",
        value: function handleHighlightKeyUp(event) {
          var buttonPressed = this.getSimpleKeyboardLayoutKey(event);
          this.dispatch(function(instance) {
            var buttonDOM = instance.getButtonElement(buttonPressed) || instance.getButtonElement("{".concat(buttonPressed, "}"));
            if (buttonDOM && buttonDOM.removeAttribute) {
              buttonDOM.removeAttribute("style");
            }
          });
        }
        /**
   * Transforms a KeyboardEvent's "key.code" string into a simple-keyboard layout format
   * @param  {object} event The KeyboardEvent
   */      }, {
        key: "getSimpleKeyboardLayoutKey",
        value: function getSimpleKeyboardLayoutKey(event) {
          var output;
          if (event.code.includes("Numpad") || event.code.includes("Shift") || event.code.includes("Space") || event.code.includes("Backspace") || event.code.includes("Control") || event.code.includes("Alt") || event.code.includes("Meta")) {
            output = event.code;
          } else {
            output = event.key;
          }
          /**
     * If button is not uppercase, casting to lowercase
     */          if (output !== output.toUpperCase() || event.code[0] === "F" && Number.isInteger(Number(event.code[1])) && event.code.length <= 3) {
            output = output.toLowerCase();
          }
          return output;
        }
      } ]);
      return PhysicalKeyboard;
    }();
 /* harmony default export */    var services_PhysicalKeyboard = PhysicalKeyboard_PhysicalKeyboard;
    // CONCATENATED MODULE: ./src/lib/services/KeyboardLayout.js
        function KeyboardLayout_classCallCheck(instance, Constructor) {
      if (!(instance instanceof Constructor)) {
        throw new TypeError("Cannot call a class as a function");
      }
    }
    function KeyboardLayout_defineProperties(target, props) {
      for (var i = 0; i < props.length; i++) {
        var descriptor = props[i];
        descriptor.enumerable = descriptor.enumerable || false;
        descriptor.configurable = true;
        if ("value" in descriptor) {
          descriptor.writable = true;
        }
        Object.defineProperty(target, descriptor.key, descriptor);
      }
    }
    function KeyboardLayout_createClass(Constructor, protoProps, staticProps) {
      if (protoProps) {
        KeyboardLayout_defineProperties(Constructor.prototype, protoProps);
      }
      if (staticProps) {
        KeyboardLayout_defineProperties(Constructor, staticProps);
      }
      return Constructor;
    }
    /**
 * Keyboard Layout Service
 */    var KeyboardLayout = /* */ function() {
      function KeyboardLayout() {
        KeyboardLayout_classCallCheck(this, KeyboardLayout);
      }
      KeyboardLayout_createClass(KeyboardLayout, null, [ {
        key: "getDefaultLayout",
        /**
   * Get default simple-keyboard layout
   * @return {object} The default layout (US-QWERTY)
   */ value: function getDefaultLayout() {
          return {
            default: [ "` 1 2 3 4 5 6 7 8 9 0 - = {bksp}", "{tab} q w e r t y u i o p [ ] \\", "{lock} a s d f g h j k l ; ' {enter}", "{shift} z x c v b n m , . / {shift}", ".com @ {space}" ],
            shift: [ "~ ! @ # $ % ^ & * ( ) _ + {bksp}", "{tab} Q W E R T Y U I O P { } |", '{lock} A S D F G H J K L : " {enter}', "{shift} Z X C V B N M < > ? {shift}", ".com @ {space}" ]
          };
        }
      } ]);
      return KeyboardLayout;
    }();
 /* harmony default export */    var services_KeyboardLayout = KeyboardLayout;
    // CONCATENATED MODULE: ./src/lib/components/Keyboard.js
        function Keyboard_typeof(obj) {
      if (typeof Symbol === "function" && typeof Symbol.iterator === "symbol") {
        Keyboard_typeof = function _typeof(obj) {
          return typeof obj;
        };
      } else {
        Keyboard_typeof = function _typeof(obj) {
          return obj && typeof Symbol === "function" && obj.constructor === Symbol && obj !== Symbol.prototype ? "symbol" : typeof obj;
        };
      }
      return Keyboard_typeof(obj);
    }
    function Keyboard_classCallCheck(instance, Constructor) {
      if (!(instance instanceof Constructor)) {
        throw new TypeError("Cannot call a class as a function");
      }
    }
    function Keyboard_defineProperties(target, props) {
      for (var i = 0; i < props.length; i++) {
        var descriptor = props[i];
        descriptor.enumerable = descriptor.enumerable || false;
        descriptor.configurable = true;
        if ("value" in descriptor) {
          descriptor.writable = true;
        }
        Object.defineProperty(target, descriptor.key, descriptor);
      }
    }
    function Keyboard_createClass(Constructor, protoProps, staticProps) {
      if (protoProps) {
        Keyboard_defineProperties(Constructor.prototype, protoProps);
      }
      if (staticProps) {
        Keyboard_defineProperties(Constructor, staticProps);
      }
      return Constructor;
    }
 // Services
    /**
 * Root class for simple-keyboard
 * This class:
 * - Parses the options
 * - Renders the rows and buttons
 * - Handles button functionalitycd
 */    var Keyboard_SimpleKeyboard = /* */ function() {
      /**
   * Creates an instance of SimpleKeyboard
   * @param {Array} params If first parameter is a string, it is considered the container class. The second parameter is then considered the options object. If first parameter is an object, it is considered the options object.
   */ function SimpleKeyboard() {
        var _this = this;
        Keyboard_classCallCheck(this, SimpleKeyboard);
        this.getOptions = function() {
          return _this.options;
        };
        this.getCaretPosition = function() {
          return _this.caretPosition;
        };
        this.registerModule = function(name, initCallback) {
          if (!_this.modules[name]) {
            _this.modules[name] = {};
          }
          initCallback(_this.modules[name]);
        };
        var keyboardDOMQuery = typeof (arguments.length <= 0 ? undefined : arguments[0]) === "string" ? arguments.length <= 0 ? undefined : arguments[0] : ".simple-keyboard";
        var options = Keyboard_typeof(arguments.length <= 0 ? undefined : arguments[0]) === "object" ? arguments.length <= 0 ? undefined : arguments[0] : arguments.length <= 1 ? undefined : arguments[1];
        if (!options) {
          options = {};
          /**
     * Initializing Utilities
     */        }
        this.utilities = new services_Utilities({
          getOptions: this.getOptions,
          getCaretPosition: this.getCaretPosition,
          dispatch: this.dispatch
        });
        /**
     * Caret position
     */        this.caretPosition = null;
        /**
     * Processing options
     */        this.keyboardDOM = document.querySelector(keyboardDOMQuery);
        /**
     * @type {object}
     * @property {object} layout Modify the keyboard layout.
     * @property {string} layoutName Specifies which layout should be used.
     * @property {object} display Replaces variable buttons (such as {bksp}) with a human-friendly name (e.g.: “backspace”).
     * @property {boolean} mergeDisplay By default, when you set the display property, you replace the default one. This setting merges them instead.
     * @property {string} theme A prop to add your own css classes to the keyboard wrapper. You can add multiple classes separated by a space.
     * @property {Array} buttonTheme A prop to add your own css classes to one or several buttons.
     * @property {boolean} debug Runs a console.log every time a key is pressed. Displays the buttons pressed and the current input.
     * @property {boolean} newLineOnEnter Specifies whether clicking the “ENTER” button will input a newline (\n) or not.
     * @property {boolean} tabCharOnTab Specifies whether clicking the “TAB” button will input a tab character (\t) or not.
     * @property {string} inputName Allows you to use a single simple-keyboard instance for several inputs.
     * @property {number} maxLength Restrains all of simple-keyboard inputs to a certain length. This should be used in addition to the input element’s maxlengthattribute.
     * @property {object} maxLength Restrains simple-keyboard’s individual inputs to a certain length. This should be used in addition to the input element’s maxlengthattribute.
     * @property {boolean} syncInstanceInputs When set to true, this option synchronizes the internal input of every simple-keyboard instance.
     * @property {boolean} physicalKeyboardHighlight Enable highlighting of keys pressed on physical keyboard.
     * @property {boolean} preventMouseDownDefault Calling preventDefault for the mousedown events keeps the focus on the input.
     * @property {string} physicalKeyboardHighlightTextColor Define the text color that the physical keyboard highlighted key should have.
     * @property {string} physicalKeyboardHighlightBgColor Define the background color that the physical keyboard highlighted key should have.
     * @property {function(button: string):string} onKeyPress Executes the callback function on key press. Returns button layout name (i.e.: “{shift}”).
     * @property {function(input: string):string} onChange Executes the callback function on input change. Returns the current input’s string.
     * @property {function} onRender Executes the callback function every time simple-keyboard is rendered (e.g: when you change layouts).
     * @property {function} onInit Executes the callback function once simple-keyboard is rendered for the first time (on initialization).
     * @property {function(inputs: object):object} onChangeAll Executes the callback function on input change. Returns the input object with all defined inputs.
     * @property {boolean} useButtonTag Render buttons as a button element instead of a div element.
     * @property {boolean} disableCaretPositioning A prop to ensure characters are always be added/removed at the end of the string.
     * @property {object} inputPattern Restrains input(s) change to the defined regular expression pattern.
     * @property {boolean} useTouchEvents Instructs simple-keyboard to use touch events instead of click events.
     * @property {boolean} autoUseTouchEvents Enable useTouchEvents automatically when touch device is detected.
     * @property {boolean} useMouseEvents Opt out of PointerEvents handling, falling back to the prior mouse event logic.
     * @property {function} destroy Clears keyboard listeners and DOM elements.
     * @property {boolean} disableButtonHold Disable button hold action.
     * @property {function} onKeyReleased Executes the callback function on key release.
     */        this.options = options;
        this.options.layoutName = this.options.layoutName || "default";
        this.options.theme = this.options.theme || "hg-theme-default";
        this.options.inputName = this.options.inputName || "default";
        this.options.preventMouseDownDefault = this.options.preventMouseDownDefault || false;
        /**
     * @type {object} Classes identifying loaded plugins
     */        this.keyboardPluginClasses = "";
        /**
     * Bindings
     */        services_Utilities.bindMethods(SimpleKeyboard, this);
        /**
     * simple-keyboard uses a non-persistent internal input to keep track of the entered string (the variable `keyboard.input`).
     * This removes any dependency to input DOM elements. You can type and directly display the value in a div element, for example.
     * @example
     * // To get entered input
     * let input = keyboard.getInput();
     *
     * // To clear entered input.
     * keyboard.clearInput();
     *
     * @type {object}
     * @property {object} default Default SimpleKeyboard internal input.
     * @property {object} myInputName Example input that can be set through `options.inputName:"myInputName"`.
     */        this.input = {};
        this.input[this.options.inputName] = "";
        /**
     * @type {string} DOM class of the keyboard wrapper, normally "simple-keyboard" by default.
     */        this.keyboardDOMClass = keyboardDOMQuery.split(".").join("");
        /**
     * @type {object} Contains the DOM elements of every rendered button, the key being the button's layout name (e.g.: "{enter}").
     */        this.buttonElements = {};
        /**
     * Simple-keyboard Instances
     * This enables multiple simple-keyboard support with easier management
     */        if (!window["SimpleKeyboardInstances"]) {
          window["SimpleKeyboardInstances"] = {};
        }
        window["SimpleKeyboardInstances"][this.utilities.camelCase(this.keyboardDOMClass)] = this;
        /**
     * Instance vars
     */        this.allKeyboardInstances = window["SimpleKeyboardInstances"];
        this.currentInstanceName = this.utilities.camelCase(this.keyboardDOMClass);
        this.keyboardInstanceNames = Object.keys(window["SimpleKeyboardInstances"]);
        this.isFirstKeyboardInstance = this.keyboardInstanceNames[0] === this.currentInstanceName;
        /**
     * Physical Keyboard support
     */        this.physicalKeyboard = new services_PhysicalKeyboard({
          dispatch: this.dispatch,
          getOptions: this.getOptions
        });
        /**
     * Rendering keyboard
     */        if (this.keyboardDOM) {
          this.render();
        } else {
          console.warn('"'.concat(keyboardDOMQuery, '" was not found in the DOM.'));
          throw new Error("KEYBOARD_DOM_ERROR");
        }
        /**
     * Modules
     */        this.modules = {};
        this.loadModules();
      }
      /**
   * Getters
   */      Keyboard_createClass(SimpleKeyboard, [ {
        key: "handleButtonClicked",
        /**
   * Handles clicks made to keyboard buttons
   * @param  {string} button The button's layout name.
   */ value: function handleButtonClicked(button) {
          var debug = this.options.debug;
          /**
     * Ignoring placeholder buttons
     */          if (button === "{//}") {
            return false;
            /**
     * Calling onKeyPress
     */          }
          if (typeof this.options.onKeyPress === "function") {
            this.options.onKeyPress(button);
          }
          if (!this.input[this.options.inputName]) {
            this.input[this.options.inputName] = "";
          }
          var updatedInput = this.utilities.getUpdatedInput(button, this.input[this.options.inputName], this.caretPosition);
          if (// If input will change as a result of this button press
          this.input[this.options.inputName] !== updatedInput && (// This pertains to the "inputPattern" option:
          // If inputPattern isn't set
          !this.options.inputPattern || // Or, if it is set and if the pattern is valid - we proceed.
          this.options.inputPattern && this.inputPatternIsValid(updatedInput))) {
            /**
       * If maxLength and handleMaxLength yield true, halting
       */ if (this.options.maxLength && this.utilities.handleMaxLength(this.input, updatedInput)) {
              return false;
            }
            this.input[this.options.inputName] = this.utilities.getUpdatedInput(button, this.input[this.options.inputName], this.caretPosition, true);
            if (debug) {
              console.log("Input changed:", this.input);
              /**
       * Enforce syncInstanceInputs, if set
       */            }
            if (this.options.syncInstanceInputs) {
              this.syncInstanceInputs(this.input);
              /**
       * Calling onChange
       */            }
            if (typeof this.options.onChange === "function") {
              this.options.onChange(this.input[this.options.inputName]);
              /**
       * Calling onChangeAll
       */            }
            if (typeof this.options.onChangeAll === "function") {
              this.options.onChangeAll(this.input);
            }
          }
          if (debug) {
            console.log("Key pressed:", button);
          }
        }
        /**
   * Handles button mousedown
   */ /* istanbul ignore next */      }, {
        key: "handleButtonMouseDown",
        value: function handleButtonMouseDown(button, e) {
          var _this2 = this;
          /**
     * Handle event options
     */          if (this.options.preventMouseDownDefault) {
            e.preventDefault();
          }
          if (this.options.stopMouseDownPropagation) {
            e.stopPropagation();
            /**
     * @type {boolean} Whether the mouse is being held onKeyPress
     */          }
          this.isMouseHold = true;
          if (this.holdInteractionTimeout) {
            clearTimeout(this.holdInteractionTimeout);
          }
          if (this.holdTimeout) {
            clearTimeout(this.holdTimeout);
            /**
     * @type {object} Time to wait until a key hold is detected
     */          }
          if (!this.options.disableButtonHold) {
            this.holdTimeout = setTimeout(function() {
              if (_this2.isMouseHold && (!button.includes("{") && !button.includes("}") || button === "{delete}" || button === "{backspace}" || button === "{bksp}" || button === "{space}" || button === "{tab}")) {
                if (_this2.options.debug) {
                  console.log("Button held:", button);
                }
                _this2.handleButtonHold(button, e);
              }
              clearTimeout(_this2.holdTimeout);
            }, 500);
          }
        }
        /**
   * Handles button mouseup
   */      }, {
        key: "handleButtonMouseUp",
        value: function handleButtonMouseUp(button) {
          this.isMouseHold = false;
          if (this.holdInteractionTimeout) {
            clearTimeout(this.holdInteractionTimeout);
            /**
     * Calling onKeyReleased
     */          }
<<<<<<< HEAD
          if (typeof this.options.onKeyReleased === "function") {
            this.options.onKeyReleased();
=======
          if (button && typeof this.options.onKeyReleased === "function") {
            this.options.onKeyReleased(button);
>>>>>>> d4e9f511
          }
        }
        /**
   * Handles button hold
   */ /* istanbul ignore next */      }, {
        key: "handleButtonHold",
        value: function handleButtonHold(button) {
          var _this3 = this;
          if (this.holdInteractionTimeout) {
            clearTimeout(this.holdInteractionTimeout);
            /**
     * @type {object} Timeout dictating the speed of key hold iterations
     */          }
          this.holdInteractionTimeout = setTimeout(function() {
            if (_this3.isMouseHold) {
              _this3.handleButtonClicked(button);
              _this3.handleButtonHold(button);
            } else {
              clearTimeout(_this3.holdInteractionTimeout);
            }
          }, 100);
        }
        /**
   * Send a command to all simple-keyboard instances (if you have several instances).
   */      }, {
        key: "syncInstanceInputs",
        value: function syncInstanceInputs() {
          var _this4 = this;
          this.dispatch(function(instance) {
            instance.replaceInput(_this4.input);
            instance.caretPosition = _this4.caretPosition;
          });
        }
        /**
   * Clear the keyboard’s input.
   * @param {string} [inputName] optional - the internal input to select
   */      }, {
        key: "clearInput",
        value: function clearInput(inputName) {
          inputName = inputName || this.options.inputName;
          this.input[inputName] = "";
          /**
     * Reset caretPosition
     */          this.caretPosition = 0;
          /**
     * Enforce syncInstanceInputs, if set
     */          if (this.options.syncInstanceInputs) {
            this.syncInstanceInputs(this.input);
          }
        }
        /**
   * Get the keyboard’s input (You can also get it from the onChange prop).
   * @param  {string} [inputName] optional - the internal input to select
   */      }, {
        key: "getInput",
        value: function getInput(inputName) {
          inputName = inputName || this.options.inputName;
          /**
     * Enforce syncInstanceInputs, if set
     */          if (this.options.syncInstanceInputs) {
            this.syncInstanceInputs(this.input);
          }
          return this.input[inputName];
        }
        /**
   * Set the keyboard’s input.
   * @param  {string} input the input value
   * @param  {string} inputName optional - the internal input to select
   */      }, {
        key: "setInput",
        value: function setInput(input, inputName) {
          inputName = inputName || this.options.inputName;
          this.input[inputName] = input;
          /**
     * Enforce syncInstanceInputs, if set
     */          if (this.options.syncInstanceInputs) {
            this.syncInstanceInputs(this.input);
          }
        }
        /**
   * Replace the input object (`keyboard.input`)
   * @param  {object} inputObj The input object
   */      }, {
        key: "replaceInput",
        value: function replaceInput(inputObj) {
          this.input = inputObj;
        }
        /**
   * Set new option or modify existing ones after initialization.
   * @param  {object} options The options to set
   */      }, {
        key: "setOptions",
        value: function setOptions(options) {
          options = options || {};
          this.options = Object.assign(this.options, options);
          /**
     * Some option changes require adjustments before re-render
     */          this.onSetOptions(options);
          /**
     * Rendering
     */          this.render();
        }
        /**
   * Executing actions depending on changed options
   * @param  {object} options The options to set
   */      }, {
        key: "onSetOptions",
        value: function onSetOptions(options) {
          if (options.inputName) {
            /**
       * inputName changed. This requires a caretPosition reset
       */ if (this.options.debug) {
              console.log("inputName changed. caretPosition reset.");
            }
            this.caretPosition = null;
          }
        }
        /**
   * Remove all keyboard rows and reset keyboard values.
   * Used interally between re-renders.
   */      }, {
        key: "clear",
        value: function clear() {
          this.keyboardDOM.innerHTML = "";
          this.keyboardDOM.className = this.keyboardDOMClass;
          this.buttonElements = {};
        }
        /**
   * Send a command to all simple-keyboard instances at once (if you have multiple instances).
   * @param  {function(instance: object, key: string)} callback Function to run on every instance
   */      }, {
        key: "dispatch",
        value: function dispatch(callback) {
          if (!window["SimpleKeyboardInstances"]) {
            console.warn("SimpleKeyboardInstances is not defined. Dispatch cannot be called.");
            throw new Error("INSTANCES_VAR_ERROR");
          }
          return Object.keys(window["SimpleKeyboardInstances"]).forEach(function(key) {
            callback(window["SimpleKeyboardInstances"][key], key);
          });
        }
        /**
   * Adds/Modifies an entry to the `buttonTheme`. Basically a way to add a class to a button.
   * @param  {string} buttons List of buttons to select (separated by a space).
   * @param  {string} className Classes to give to the selected buttons (separated by space).
   */      }, {
        key: "addButtonTheme",
        value: function addButtonTheme(buttons, className) {
          var _this5 = this;
          if (!className || !buttons) {
            return false;
          }
          buttons.split(" ").forEach(function(button) {
            className.split(" ").forEach(function(classNameItem) {
              if (!_this5.options.buttonTheme) {
                _this5.options.buttonTheme = [];
              }
              var classNameFound = false;
              /**
         * If class is already defined, we add button to class definition
         */              _this5.options.buttonTheme.map(function(buttonTheme) {
                if (buttonTheme.class.split(" ").includes(classNameItem)) {
                  classNameFound = true;
                  var buttonThemeArray = buttonTheme.buttons.split(" ");
                  if (!buttonThemeArray.includes(button)) {
                    classNameFound = true;
                    buttonThemeArray.push(button);
                    buttonTheme.buttons = buttonThemeArray.join(" ");
                  }
                }
                return buttonTheme;
              });
              /**
         * If class is not defined, we create a new entry
         */              if (!classNameFound) {
                _this5.options.buttonTheme.push({
                  class: classNameItem,
                  buttons: buttons
                });
              }
            });
          });
          this.render();
        }
        /**
   * Removes/Amends an entry to the `buttonTheme`. Basically a way to remove a class previously added to a button through buttonTheme or addButtonTheme.
   * @param  {string} buttons List of buttons to select (separated by a space).
   * @param  {string} className Classes to give to the selected buttons (separated by space).
   */      }, {
        key: "removeButtonTheme",
        value: function removeButtonTheme(buttons, className) {
          var _this6 = this;
          /**
     * When called with empty parameters, remove all button themes
     */          if (!buttons && !className) {
            this.options.buttonTheme = [];
            this.render();
            return false;
          }
          /**
     * If buttons are passed and buttonTheme has items
     */          if (buttons && Array.isArray(this.options.buttonTheme) && this.options.buttonTheme.length) {
            var buttonArray = buttons.split(" ");
            buttonArray.forEach(function(button, key) {
              _this6.options.buttonTheme.map(function(buttonTheme, index) {
                /**
           * If className is set, we affect the buttons only for that class
           * Otherwise, we afect all classes
           */ if (className && className.includes(buttonTheme.class) || !className) {
                  var filteredButtonArray = buttonTheme.buttons.split(" ").filter(function(item) {
                    return item !== button;
                  });
                  /**
             * If buttons left, return them, otherwise, remove button Theme
             */                  if (filteredButtonArray.length) {
                    buttonTheme.buttons = filteredButtonArray.join(" ");
                  } else {
                    _this6.options.buttonTheme.splice(index, 1);
                    buttonTheme = null;
                  }
                }
                return buttonTheme;
              });
            });
            this.render();
          }
        }
        /**
   * Get the DOM Element of a button. If there are several buttons with the same name, an array of the DOM Elements is returned.
   * @param  {string} button The button layout name to select
   */      }, {
        key: "getButtonElement",
        value: function getButtonElement(button) {
          var output;
          var buttonArr = this.buttonElements[button];
          if (buttonArr) {
            if (buttonArr.length > 1) {
              output = buttonArr;
            } else {
              output = buttonArr[0];
            }
          }
          return output;
        }
        /**
   * This handles the "inputPattern" option
   * by checking if the provided inputPattern passes
   */      }, {
        key: "inputPatternIsValid",
        value: function inputPatternIsValid(inputVal) {
          var inputPatternRaw = this.options.inputPattern;
          var inputPattern;
          /**
     * Check if input pattern is global or targeted to individual inputs
     */          if (inputPatternRaw instanceof RegExp) {
            inputPattern = inputPatternRaw;
          } else {
            inputPattern = inputPatternRaw[this.options.inputName];
          }
          if (inputPattern && inputVal) {
            var didInputMatch = inputPattern.test(inputVal);
            if (this.options.debug) {
              console.log('inputPattern ("'.concat(inputPattern, '"): ').concat(didInputMatch ? "passed" : "did not pass!"));
            }
            return didInputMatch;
          } else {
            /**
       * inputPattern doesn't seem to be set for the current input, or input is empty. Pass.
       */ return true;
          }
        }
        /**
   * Handles simple-keyboard event listeners
   */      }, {
        key: "setEventListeners",
        value: function setEventListeners() {
          /**
     * Only first instance should set the event listeners
     */ if (this.isFirstKeyboardInstance || !this.allKeyboardInstances) {
            if (this.options.debug) {
              console.log("Caret handling started (".concat(this.keyboardDOMClass, ")"));
            }
            /**
       * Event Listeners
       */            document.addEventListener("keyup", this.handleKeyUp);
            document.addEventListener("keydown", this.handleKeyDown);
            document.addEventListener("mouseup", this.handleMouseUp);
            document.addEventListener("touchend", this.handleTouchEnd);
<<<<<<< HEAD
          }
        }
        /**
   * Event Handler: KeyUp
   */      }, {
        key: "handleKeyUp",
        value: function handleKeyUp(event) {
          this.caretEventHandler(event);
          if (this.options.physicalKeyboardHighlight) {
            this.physicalKeyboard.handleHighlightKeyUp(event);
          }
        }
        /**
   * Event Handler: KeyDown
   */      }, {
        key: "handleKeyDown",
        value: function handleKeyDown(event) {
          if (this.options.physicalKeyboardHighlight) {
            this.physicalKeyboard.handleHighlightKeyDown(event);
          }
        }
        /**
=======
          }
        }
        /**
   * Event Handler: KeyUp
   */      }, {
        key: "handleKeyUp",
        value: function handleKeyUp(event) {
          this.caretEventHandler(event);
          if (this.options.physicalKeyboardHighlight) {
            this.physicalKeyboard.handleHighlightKeyUp(event);
          }
        }
        /**
   * Event Handler: KeyDown
   */      }, {
        key: "handleKeyDown",
        value: function handleKeyDown(event) {
          if (this.options.physicalKeyboardHighlight) {
            this.physicalKeyboard.handleHighlightKeyDown(event);
          }
        }
        /**
>>>>>>> d4e9f511
   * Event Handler: MouseUp
   */      }, {
        key: "handleMouseUp",
        value: function handleMouseUp(event) {
          this.caretEventHandler(event);
        }
        /**
   * Event Handler: TouchEnd
   */      }, {
        key: "handleTouchEnd",
        value: function handleTouchEnd(event) {
          this.caretEventHandler(event);
        }
        /**
<<<<<<< HEAD
   * Called by {@link caretEventHandler} when an event that warrants a cursor position update is triggered
=======
   * Called by {@link setEventListeners} when an event that warrants a cursor position update is triggered
>>>>>>> d4e9f511
   */      }, {
        key: "caretEventHandler",
        value: function caretEventHandler(event) {
          var targetTagName;
          if (event.target.tagName) {
            targetTagName = event.target.tagName.toLowerCase();
          }
          this.dispatch(function(instance) {
            if (instance.isMouseHold) {
              instance.isMouseHold = false;
            }
            if ((targetTagName === "textarea" || targetTagName === "input") && !instance.options.disableCaretPositioning) {
              /**
         * Tracks current cursor position
         * As keys are pressed, text will be added/removed at that position within the input.
         */ instance.caretPosition = event.target.selectionStart;
              if (instance.options.debug) {
                console.log("Caret at: ", event.target.selectionStart, event.target.tagName.toLowerCase(), "(".concat(instance.keyboardDOMClass, ")"));
              }
            } else if (instance.options.disableCaretPositioning) {
              /**
         * If we toggled off disableCaretPositioning, we must ensure caretPosition doesn't persist once reactivated.
         */ instance.caretPosition = null;
            }
          });
        }
        /**
   * Destroy keyboard listeners and DOM elements
   */      }, {
        key: "destroy",
        value: function destroy() {
          /**
     * Remove listeners
     */ document.removeEventListener("keyup", this.handleKeyUp);
          document.removeEventListener("keydown", this.handleKeyDown);
          document.removeEventListener("mouseup", this.handleMouseUp);
          document.removeEventListener("touchend", this.handleTouchEnd);
          /**
     * Clear DOM
     */          this.clear();
        }
        /**
   * Process buttonTheme option
   */      }, {
        key: "getButtonTheme",
        value: function getButtonTheme() {
          var _this7 = this;
          var buttonThemesParsed = {};
          this.options.buttonTheme.forEach(function(themeObj) {
            if (themeObj.buttons && themeObj.class) {
              var themeButtons;
              if (typeof themeObj.buttons === "string") {
                themeButtons = themeObj.buttons.split(" ");
              }
              if (themeButtons) {
                themeButtons.forEach(function(themeButton) {
                  var themeParsed = buttonThemesParsed[themeButton];
 // If the button has already been added
                                    if (themeParsed) {
                    // Making sure we don't add duplicate classes, even when buttonTheme has duplicates
                    if (!_this7.utilities.countInArray(themeParsed.split(" "), themeObj.class)) {
                      buttonThemesParsed[themeButton] = "".concat(themeParsed, " ").concat(themeObj.class);
                    }
                  } else {
                    buttonThemesParsed[themeButton] = themeObj.class;
                  }
                });
              }
            } else {
              console.warn('buttonTheme row is missing the "buttons" or the "class". Please check the documentation.');
            }
          });
          return buttonThemesParsed;
        }
      }, {
        key: "onTouchDeviceDetected",
        value: function onTouchDeviceDetected() {
          /**
     * Processing autoTouchEvents
     */ this.processAutoTouchEvents();
          /**
     * Disabling contextual window on touch devices
     */          this.disableContextualWindow();
        }
        /**
   * Disabling contextual window for hg-button
   */ /* istanbul ignore next */      }, {
        key: "disableContextualWindow",
        value: function disableContextualWindow() {
          window.oncontextmenu = function(event) {
            if (event.target.classList.contains("hg-button")) {
              event.preventDefault();
              event.stopPropagation();
              return false;
            }
          };
        }
        /**
   * Process autoTouchEvents option
   */      }, {
        key: "processAutoTouchEvents",
        value: function processAutoTouchEvents() {
          if (this.options.autoUseTouchEvents) {
            this.options.useTouchEvents = true;
            if (this.options.debug) {
              console.log("autoUseTouchEvents: Touch device detected, useTouchEvents enabled.");
            }
          }
        }
        /**
   * Executes the callback function once simple-keyboard is rendered for the first time (on initialization).
   */      }, {
        key: "onInit",
        value: function onInit() {
          if (this.options.debug) {
            console.log("".concat(this.keyboardDOMClass, " Initialized"));
          }
          /**
     * setEventListeners
     */          this.setEventListeners();
          if (typeof this.options.onInit === "function") {
            this.options.onInit();
          }
        }
        /**
   * Executes the callback function before a simple-keyboard render.
   */      }, {
        key: "beforeFirstRender",
        value: function beforeFirstRender() {
          /**
     * Performing actions when touch device detected
     */ if (this.utilities.isTouchDevice()) {
            this.onTouchDeviceDetected();
          }
          if (typeof this.options.beforeFirstRender === "function") {
            this.options.beforeFirstRender();
            /**
     * Notify about PointerEvents usage
     */          }
          if (this.isFirstKeyboardInstance && this.utilities.pointerEventsSupported() && !this.options.useTouchEvents && !this.options.useMouseEvents) {
            if (this.options.debug) {
              console.log("Using PointerEvents as it is supported by this browser");
            }
          }
          /**
     * Notify about touch events usage
     */          if (this.options.useTouchEvents) {
            if (this.options.debug) {
              console.log("useTouchEvents has been enabled. Only touch events will be used.");
            }
          }
        }
        /**
   * Executes the callback function before a simple-keyboard render.
   */      }, {
        key: "beforeRender",
        value: function beforeRender() {
          if (typeof this.options.beforeRender === "function") {
            this.options.beforeRender();
          }
        }
        /**
   * Executes the callback function every time simple-keyboard is rendered (e.g: when you change layouts).
   */      }, {
        key: "onRender",
        value: function onRender() {
          if (typeof this.options.onRender === "function") {
            this.options.onRender();
          }
        }
        /**
   * Executes the callback function once all modules have been loaded
   */      }, {
        key: "onModulesLoaded",
        value: function onModulesLoaded() {
          if (typeof this.options.onModulesLoaded === "function") {
            this.options.onModulesLoaded();
          }
        }
        /**
   * Register module
   */      }, {
        key: "loadModules",
        /**
   * Load modules
   */ value: function loadModules() {
          var _this8 = this;
          if (Array.isArray(this.options.modules)) {
            this.options.modules.forEach(function(Module) {
              var module = new Module();
 /* istanbul ignore next */              if (module.constructor.name && module.constructor.name !== "Function") {
                var classStr = "module-".concat(_this8.utilities.camelCase(module.constructor.name));
                _this8.keyboardPluginClasses = _this8.keyboardPluginClasses + " ".concat(classStr);
              }
              module.init(_this8);
            });
            this.keyboardPluginClasses = this.keyboardPluginClasses + " modules-loaded";
            this.render();
            this.onModulesLoaded();
          }
        }
        /**
   * Get module prop
   */      }, {
        key: "getModuleProp",
        value: function getModuleProp(name, prop) {
          if (!this.modules[name]) {
            return false;
          }
          return this.modules[name][prop];
        }
        /**
   * getModulesList
   */      }, {
        key: "getModulesList",
        value: function getModulesList() {
          return Object.keys(this.modules);
        }
        /**
   * Parse Row DOM containers
   */      }, {
        key: "parseRowDOMContainers",
        value: function parseRowDOMContainers(rowDOM, rowIndex, containerStartIndexes, containerEndIndexes) {
          var _this9 = this;
          var rowDOMArray = Array.from(rowDOM.children);
          var removedElements = 0;
          if (rowDOMArray.length) {
            containerStartIndexes.forEach(function(startIndex, arrIndex) {
              var endIndex = containerEndIndexes[arrIndex];
              /**
         * If there exists a respective end index
         * if end index comes after start index
         */              if (!endIndex || !(endIndex > startIndex)) {
                return false;
              }
              /**
         * Updated startIndex, endIndex
         * This is since the removal of buttons to place a single button container
         * results in a modified array size
         */              var updated_startIndex = startIndex - removedElements;
              var updated_endIndex = endIndex - removedElements;
              /**
         * Create button container
         */              var containerDOM = document.createElement("div");
              containerDOM.className += "hg-button-container";
              var containerUID = "".concat(_this9.options.layoutName, "-r").concat(rowIndex, "c").concat(arrIndex);
              containerDOM.setAttribute("data-skUID", containerUID);
              /**
         * Taking elements due to be inserted into container
         */              var containedElements = rowDOMArray.splice(updated_startIndex, updated_endIndex - updated_startIndex + 1);
              removedElements = updated_endIndex - updated_startIndex;
              /**
         * Inserting elements to container
         */              containedElements.forEach(function(element) {
                return containerDOM.appendChild(element);
              });
              /**
         * Adding container at correct position within rowDOMArray
         */              rowDOMArray.splice(updated_startIndex, 0, containerDOM);
              /**
         * Clearing old rowDOM children structure
         */              rowDOM.innerHTML = "";
              /**
         * Appending rowDOM new children list
         */              rowDOMArray.forEach(function(element) {
                return rowDOM.appendChild(element);
              });
              if (_this9.options.debug) {
                console.log("rowDOMContainer", containedElements, updated_startIndex, updated_endIndex, removedElements + 1);
              }
            });
          }
          return rowDOM;
        }
        /**
   * Renders rows and buttons as per options
   */      }, {
        key: "render",
        value: function render() {
          var _this10 = this;
          /**
     * Clear keyboard
     */          this.clear();
          /**
     * Calling beforeFirstRender
     */          if (!this.initialized) {
            this.beforeFirstRender();
          }
          /**
     * Calling beforeRender
     */          this.beforeRender();
          var layoutClass = "hg-layout-".concat(this.options.layoutName);
          var layout = this.options.layout || services_KeyboardLayout.getDefaultLayout();
          var useTouchEvents = this.options.useTouchEvents || false;
          var useTouchEventsClass = useTouchEvents ? "hg-touch-events" : "";
          var useMouseEvents = this.options.useMouseEvents || false;
          var disableRowButtonContainers = this.options.disableRowButtonContainers;
          /**
     * Account for buttonTheme, if set
     */          var buttonThemesParsed = Array.isArray(this.options.buttonTheme) ? this.getButtonTheme() : {};
          /**
     * Adding themeClass, layoutClass to keyboardDOM
     */          this.keyboardDOM.className += " ".concat(this.options.theme, " ").concat(layoutClass, " ").concat(this.keyboardPluginClasses, " ").concat(useTouchEventsClass);
          /**
     * Iterating through each row
     */          layout[this.options.layoutName].forEach(function(row, rIndex) {
            var rowArray = row.split(" ");
            /**
       * Creating empty row
       */            var rowDOM = document.createElement("div");
            rowDOM.className += "hg-row";
            /**
       * Tracking container indicators in rows
       */            var containerStartIndexes = [];
            var containerEndIndexes = [];
            /**
       * Iterating through each button in row
       */            rowArray.forEach(function(button, bIndex) {
              /**
         * Check if button has a container indicator
         */ var buttonHasContainerStart = !disableRowButtonContainers && button.includes("[") && button.length > 1;
              var buttonHasContainerEnd = !disableRowButtonContainers && button.includes("]") && button.length > 1;
              /**
         * Save container start index, if applicable
         */              if (buttonHasContainerStart) {
                containerStartIndexes.push(bIndex);
                /**
           * Removing indicator
           */                button = button.replace(/\[/g, "");
              }
              if (buttonHasContainerEnd) {
                containerEndIndexes.push(bIndex);
                /**
           * Removing indicator
           */                button = button.replace(/\]/g, "");
              }
              /**
         * Processing button options
         */              var fctBtnClass = _this10.utilities.getButtonClass(button);
              var buttonThemeClass = buttonThemesParsed[button];
              var buttonDisplayName = _this10.utilities.getButtonDisplayName(button, _this10.options.display, _this10.options.mergeDisplay);
              /**
         * Creating button
         */              var buttonType = _this10.options.useButtonTag ? "button" : "div";
              var buttonDOM = document.createElement(buttonType);
              buttonDOM.className += "hg-button ".concat(fctBtnClass).concat(buttonThemeClass ? " " + buttonThemeClass : "");
              /**
         * Handle button click event
         */ /* istanbul ignore next */              if (_this10.utilities.pointerEventsSupported() && !useTouchEvents && !useMouseEvents) {
                /**
           * Handle PointerEvents
           */ buttonDOM.onpointerdown = function(e) {
                  _this10.handleButtonClicked(button);
                  _this10.handleButtonMouseDown(button, e);
                };
                buttonDOM.onpointerup = function() {
                  return _this10.handleButtonMouseUp(button);
                };
                buttonDOM.onpointercancel = function() {
                  return _this10.handleButtonMouseUp(button);
                };
              } else {
                /**
           * Fallback for browsers not supporting PointerEvents
           */ if (useTouchEvents) {
                  /**
             * Handle touch events
             */ buttonDOM.ontouchstart = function(e) {
                    _this10.handleButtonClicked(button);
                    _this10.handleButtonMouseDown(button, e);
                  };
                  buttonDOM.ontouchend = function() {
                    return _this10.handleButtonMouseUp(button);
                  };
                  buttonDOM.ontouchcancel = function() {
                    return _this10.handleButtonMouseUp(button);
                  };
                } else {
                  /**
             * Handle mouse events
             */ buttonDOM.onclick = function() {
                    _this10.isMouseHold = false;
                    _this10.handleButtonClicked(button);
                  };
                  buttonDOM.onmousedown = function(e) {
                    return _this10.handleButtonMouseDown(button, e);
                  };
                  buttonDOM.onmouseup = function() {
                    return _this10.handleButtonMouseUp(button);
                  };
                }
              }
              /**
         * Adding identifier
         */              buttonDOM.setAttribute("data-skBtn", button);
              /**
         * Adding unique id
         * Since there's no limit on spawning same buttons, the unique id ensures you can style every button
         */              var buttonUID = "".concat(_this10.options.layoutName, "-r").concat(rIndex, "b").concat(bIndex);
              buttonDOM.setAttribute("data-skBtnUID", buttonUID);
              /**
         * Adding display label
         */              buttonDOM.setAttribute("data-displayLabel", buttonDisplayName);
              /**
         * Adding button label to button
         */              var buttonSpanDOM = document.createElement("span");
              buttonSpanDOM.innerHTML = buttonDisplayName;
              buttonDOM.appendChild(buttonSpanDOM);
              /**
         * Adding to buttonElements
         */              if (!_this10.buttonElements[button]) {
                _this10.buttonElements[button] = [];
              }
              _this10.buttonElements[button].push(buttonDOM);
              /**
         * Appending button to row
         */              rowDOM.appendChild(buttonDOM);
            });
            /**
       * Parse containers in row
       */            rowDOM = _this10.parseRowDOMContainers(rowDOM, rIndex, containerStartIndexes, containerEndIndexes);
            /**
       * Appending row to keyboard
       */            _this10.keyboardDOM.appendChild(rowDOM);
          });
          /**
     * Calling onRender
     */          this.onRender();
          if (!this.initialized) {
            /**
       * Ensures that onInit and beforeFirstRender are only called once per instantiation
       */ this.initialized = true;
            /**
       * Handling onpointerup
       */ /* istanbul ignore next */            if (this.utilities.pointerEventsSupported() && !useTouchEvents && !useMouseEvents) {
              document.onpointerup = function() {
                return _this10.handleButtonMouseUp();
              };
            } else if (useTouchEvents) {
              /**
         * Handling ontouchend, ontouchcancel
         */ document.ontouchend = function() {
                return _this10.handleButtonMouseUp();
              };
              document.ontouchcancel = function() {
                return _this10.handleButtonMouseUp();
              };
            } else if (!useTouchEvents) {
              /**
         * Handling mouseup
         */ document.onmouseup = function() {
                return _this10.handleButtonMouseUp();
              };
            }
            /**
       * Calling onInit
       */            this.onInit();
          }
        }
      } ]);
      return SimpleKeyboard;
    }();
 /* harmony default export */    var components_Keyboard = Keyboard_SimpleKeyboard;
    // CONCATENATED MODULE: ./src/lib/index.js
    /* harmony default export */    var lib = __webpack_exports__["default"] = components_Keyboard;
    /***/  }
  /******/ ]);
});<|MERGE_RESOLUTION|>--- conflicted
+++ resolved
@@ -1,10 +1,6 @@
 /*!
  * 
-<<<<<<< HEAD
- *   simple-keyboard v2.24.0 (Non-minified build)
-=======
  *   simple-keyboard v2.24.1 (Non-minified build)
->>>>>>> d4e9f511
  *   https://github.com/hodgef/simple-keyboard
  * 
  *   Copyright (c) Francisco Hodge (https://github.com/hodgef)
@@ -1006,13 +1002,8 @@
             /**
      * Calling onKeyReleased
      */          }
-<<<<<<< HEAD
-          if (typeof this.options.onKeyReleased === "function") {
-            this.options.onKeyReleased();
-=======
           if (button && typeof this.options.onKeyReleased === "function") {
             this.options.onKeyReleased(button);
->>>>>>> d4e9f511
           }
         }
         /**
@@ -1301,7 +1292,6 @@
             document.addEventListener("keydown", this.handleKeyDown);
             document.addEventListener("mouseup", this.handleMouseUp);
             document.addEventListener("touchend", this.handleTouchEnd);
-<<<<<<< HEAD
           }
         }
         /**
@@ -1324,30 +1314,6 @@
           }
         }
         /**
-=======
-          }
-        }
-        /**
-   * Event Handler: KeyUp
-   */      }, {
-        key: "handleKeyUp",
-        value: function handleKeyUp(event) {
-          this.caretEventHandler(event);
-          if (this.options.physicalKeyboardHighlight) {
-            this.physicalKeyboard.handleHighlightKeyUp(event);
-          }
-        }
-        /**
-   * Event Handler: KeyDown
-   */      }, {
-        key: "handleKeyDown",
-        value: function handleKeyDown(event) {
-          if (this.options.physicalKeyboardHighlight) {
-            this.physicalKeyboard.handleHighlightKeyDown(event);
-          }
-        }
-        /**
->>>>>>> d4e9f511
    * Event Handler: MouseUp
    */      }, {
         key: "handleMouseUp",
@@ -1362,11 +1328,7 @@
           this.caretEventHandler(event);
         }
         /**
-<<<<<<< HEAD
-   * Called by {@link caretEventHandler} when an event that warrants a cursor position update is triggered
-=======
    * Called by {@link setEventListeners} when an event that warrants a cursor position update is triggered
->>>>>>> d4e9f511
    */      }, {
         key: "caretEventHandler",
         value: function caretEventHandler(event) {
