--- conflicted
+++ resolved
@@ -1,10 +1,6 @@
 {
   "name": "simple-keyboard",
-<<<<<<< HEAD
-  "version": "2.24.0",
-=======
   "version": "2.24.1",
->>>>>>> d4e9f511
   "description": "On-screen Javascript Virtual Keyboard",
   "main": "build/index.js",
   "types": "build/index.d.ts",
