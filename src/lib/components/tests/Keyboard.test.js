--- conflicted
+++ resolved
@@ -1281,19 +1281,12 @@
 
   let pressed = false;
   let firedTimes = 0;
-<<<<<<< HEAD
-
-  let keyboard = new Keyboard({
-    onKeyReleased: () => {
-      pressed = true;
-=======
   let buttonPressed;
 
   let keyboard = new Keyboard({
     onKeyReleased: button => {
       pressed = true;
       buttonPressed = button;
->>>>>>> d4e9f511
       firedTimes++;
     },
     debug: true
@@ -1304,8 +1297,5 @@
 
   expect(pressed).toBeTruthy();
   expect(firedTimes).toBe(1);
-<<<<<<< HEAD
-=======
   expect(buttonPressed).toBe("q");
->>>>>>> d4e9f511
 });